[target.x86_64-pc-windows-msvc]
rustflags = ["-Ctarget-feature=+crt-static"]
<<<<<<< HEAD
# Windows-specific environment variables
env.CFLAGS = "/MT"
env.CXXFLAGS = "/MT"

[target.aarch64-pc-windows-msvc]
rustflags = ["-Ctarget-feature=+crt-static"]
# Windows-specific environment variables
env.CFLAGS = "/MT"
env.CXXFLAGS = "/MT"
=======
env = { CFLAGS = "/MT", CXXFLAGS = "/MT" }
>>>>>>> d8c991d0
<|MERGE_RESOLUTION|>--- conflicted
+++ resolved
@@ -1,15 +1,9 @@
 [target.x86_64-pc-windows-msvc]
 rustflags = ["-Ctarget-feature=+crt-static"]
-<<<<<<< HEAD
-# Windows-specific environment variables
 env.CFLAGS = "/MT"
 env.CXXFLAGS = "/MT"
 
 [target.aarch64-pc-windows-msvc]
 rustflags = ["-Ctarget-feature=+crt-static"]
-# Windows-specific environment variables
 env.CFLAGS = "/MT"
-env.CXXFLAGS = "/MT"
-=======
-env = { CFLAGS = "/MT", CXXFLAGS = "/MT" }
->>>>>>> d8c991d0
+env.CXXFLAGS = "/MT"